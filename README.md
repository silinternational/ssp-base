--- conflicted
+++ resolved
@@ -247,87 +247,6 @@
 module, which itself is adapted from other modules. Thanks to all those who
 contributed to that work.
 
-<<<<<<< HEAD
-### SilAuth SimpleSAMLphp module
-
-SimpleSAMLphp auth module implementing custom business logic:
-
-- authentication
-- rate limiting
-- status endpoint
-
-[![GitHub license](https://img.shields.io/badge/license-MIT-blue.svg?style=flat-square)](https://raw.githubusercontent.com/silinternational/simplesamlphp-module-silauth/develop/LICENSE)
-
-#### Database Migrations
-To create another database migration file, run the following (replacing
-`YourMigrationName` with whatever you want the migration to be named, using
-CamelCase):
-
-    make migration NAME=YourMigrationName
-
-#### Rate Limiting
-SilAuth will rate limit failed logins by username and by every untrusted IP
-address from a login attempt.
-
-##### tl;dr ("the short version")
-If there have been more than 10 failed logins for a given username (or IP
-address) within the past hour, a captcha will be included in the webpage. The
-user may or may not have to directly interact with the captcha, though.
-
-If there have been more than 50 failed logins for that username (or IP address)
-within the past hour, logins for that username (or IP address) will be blocked
-for up to an hour.
-
-##### Details
-For each login attempt, if it has too many failed logins within the last hour
-(aka. recent failed logins) for the given username OR for any single untrusted
-IP address associated with the current request, it will do one of the following:
-
-- If there are fewer than `Authenticator::REQUIRE_CAPTCHA_AFTER_NTH_FAILED_LOGIN`
-  recent failures: process the request normally.
-- If there are at least that many, but fewer than
-  `Authenticator::BLOCK_AFTER_NTH_FAILED_LOGIN`: require the user to pass a
-  captcha.
-- If there are more than that: block that login attempt for `(recent failures
-  above the limit)^2` seconds after the most recent failed login, with a
-  minimum of 3 (so blocking for 9 seconds).
-- Note: the blocking time is capped at an hour, so if no more failures occur,
-  then the user will be unblocked in no more than an hour.
-
-See `features/login.feature` for descriptions of how various situations are
-handled. That file not only contains human-readable scenarios, but those are
-also actual tests that are run to ensure those descriptions are correct.
-
-##### Example 1
-
-- If `BLOCK_AFTER_NTH_FAILED_LOGIN` is 50, and
-- if `REQUIRE_CAPTCHA_AFTER_NTH_FAILED_LOGIN` is 10, and
-- if there have been 4 failed login attempts for `john_smith`, and
-- there have been 10 failed login attempts from `11.22.33.44`, and
-- there have been 3 failed login attempts from `192.168.1.2`, and
-- someone tries to login as `john_smith` from `192.168.1.2` and their request
-  goes through a proxy at `11.22.33.44`, then
-- they will have to pass a captcha, but they will not yet be blocked.
-
-##### Example 2
-
-- However, if all of the above is true, but
-- there have now been 55 failed login attempts from `11.22.33.44`, then
-- any request involving that IP address will be blocked for 25 seconds after
-  the most recent of those failed logins.
-
-#### Excluding trusted IP addresses from IP address based rate limiting
-Since this application enforces rate limits based on the number of recent
-failed login attempts by both username and IP address, and since it looks at
-both the REMOTE_ADDR and the X-Forwarded-For header for IP addresses, you will
-want to list any IP addresses that should NOT be rate limited (such as your
-load balancer) in the TRUSTED_IP_ADDRESSES environment variable (see
-`local.env.dist`).
-
-#### Status Check
-To check the status of the website, you can access this URL:  
-`https://(your domain name)/module.php/silauth/status.php`
-=======
 ### Profile Review SimpleSAMLphp Module
 
 A simpleSAMLphp module for prompting the user review their profile (such as
@@ -376,4 +295,83 @@
 
 The `profileUrl` parameter is for the URL of where to send the user if they
 want/need to update their profile.
->>>>>>> ad06ac4c
+
+### SilAuth SimpleSAMLphp module
+
+SimpleSAMLphp auth module implementing custom business logic:
+
+- authentication
+- rate limiting
+- status endpoint
+
+[![GitHub license](https://img.shields.io/badge/license-MIT-blue.svg?style=flat-square)](https://raw.githubusercontent.com/silinternational/simplesamlphp-module-silauth/develop/LICENSE)
+
+#### Database Migrations
+To create another database migration file, run the following (replacing
+`YourMigrationName` with whatever you want the migration to be named, using
+CamelCase):
+
+    make migration NAME=YourMigrationName
+
+#### Rate Limiting
+SilAuth will rate limit failed logins by username and by every untrusted IP
+address from a login attempt.
+
+##### tl;dr ("the short version")
+If there have been more than 10 failed logins for a given username (or IP
+address) within the past hour, a captcha will be included in the webpage. The
+user may or may not have to directly interact with the captcha, though.
+
+If there have been more than 50 failed logins for that username (or IP address)
+within the past hour, logins for that username (or IP address) will be blocked
+for up to an hour.
+
+##### Details
+For each login attempt, if it has too many failed logins within the last hour
+(aka. recent failed logins) for the given username OR for any single untrusted
+IP address associated with the current request, it will do one of the following:
+
+- If there are fewer than `Authenticator::REQUIRE_CAPTCHA_AFTER_NTH_FAILED_LOGIN`
+  recent failures: process the request normally.
+- If there are at least that many, but fewer than
+  `Authenticator::BLOCK_AFTER_NTH_FAILED_LOGIN`: require the user to pass a
+  captcha.
+- If there are more than that: block that login attempt for `(recent failures
+  above the limit)^2` seconds after the most recent failed login, with a
+  minimum of 3 (so blocking for 9 seconds).
+- Note: the blocking time is capped at an hour, so if no more failures occur,
+  then the user will be unblocked in no more than an hour.
+
+See `features/login.feature` for descriptions of how various situations are
+handled. That file not only contains human-readable scenarios, but those are
+also actual tests that are run to ensure those descriptions are correct.
+
+##### Example 1
+
+- If `BLOCK_AFTER_NTH_FAILED_LOGIN` is 50, and
+- if `REQUIRE_CAPTCHA_AFTER_NTH_FAILED_LOGIN` is 10, and
+- if there have been 4 failed login attempts for `john_smith`, and
+- there have been 10 failed login attempts from `11.22.33.44`, and
+- there have been 3 failed login attempts from `192.168.1.2`, and
+- someone tries to login as `john_smith` from `192.168.1.2` and their request
+  goes through a proxy at `11.22.33.44`, then
+- they will have to pass a captcha, but they will not yet be blocked.
+
+##### Example 2
+
+- However, if all of the above is true, but
+- there have now been 55 failed login attempts from `11.22.33.44`, then
+- any request involving that IP address will be blocked for 25 seconds after
+  the most recent of those failed logins.
+
+#### Excluding trusted IP addresses from IP address based rate limiting
+Since this application enforces rate limits based on the number of recent
+failed login attempts by both username and IP address, and since it looks at
+both the REMOTE_ADDR and the X-Forwarded-For header for IP addresses, you will
+want to list any IP addresses that should NOT be rate limited (such as your
+load balancer) in the TRUSTED_IP_ADDRESSES environment variable (see
+`local.env.dist`).
+
+#### Status Check
+To check the status of the website, you can access this URL:  
+`https://(your domain name)/module.php/silauth/status.php`