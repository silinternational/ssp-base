# ssp-base

Base image for SimpleSAMLphp IdP and Hub with custom modules

Docker image: [silintl/ssp-base](https://hub.docker.com/r/silintl/ssp-base/)

## Prerequisite software
[Docker](https://www.docker.com/products/overview) and [docker compose](https://docs.docker.com/compose/install)
must be installed.

[Make](https://www.gnu.org/software/make) is optional but simplifies the build process.

## Configuration
By default, configuration is read from environment variables. These are documented
in the `local.env.dist` file. Optionally, you can define configuration in AWS AppConfig.
To do this, set the following environment variables to point to the configuration in
AWS:

* `AWS_REGION` - the AWS region in use
* `APP_ID` - the application ID or name
* `CONFIG_ID` - the configuration profile ID or name
* `ENV_ID` - the environment ID or name

In addition, the AWS API requires authentication. It is best to use an access role
such as an [ECS Task Role](https://docs.aws.amazon.com/AmazonECS/latest/developerguide/task-iam-roles.html).
If that is not an option, you can specify an access token using the `AWS_ACCESS_KEY_ID` and
`AWS_SECRET_ACCESS_KEY` variables.

The content of the configuration profile takes the form of a typical .env file, using
`#` for comments and `=` for variable assignment. Any variables read from AppConfig
will overwrite variables set in the execution environment.

## Local testing

1. `cp local.env.dist local.env` within project root and make adjustments as needed.
2. `cp local.broker.env.dist local.broker.env` within project root and make adjustments as needed.
3. Add your GitHub [personal access token](https://github.com/settings/tokens?type=beta) to the `COMPOSER_AUTH` variable in the `local.env` file.
4. Create `localhost` aliases for `ssp-hub.local`, `ssp-idp1.local`, `ssp-idp2.local`, `ssp-idp3.local`, `ssp-sp1.local`, `ssp-sp2.local`, and `ssp-sp3.local`. This is typically done in `/etc/hosts`.  _Example line:  `127.0.0.1  ssp-hub.local ssp-idp1.local ssp-idp2.local ssp-idp3.local ssp-sp1.local ssp-sp2.local ssp-sp3.local`_
5. Run `make test` within the project root.
6. Visit http://ssp-hub.local to see SimpleSAMLphp

_Note:_ there is an unresolved problem that requires a change to BASE_URL_PATH for ssp-idp1.local in docker-compose.yml due to a requirement in silauth that it be a full URL. For automated testing, it must not have a port number, but for manual testing it needs the port number.

### Configure a container for debugging with Xdebug

1. Add a volume map for run-debug.sh on the container you wish to debug.

```yml
    - ./development/run-debug.sh:/data/run-debug.sh
```

2. Add or change the `command` for the container.

```yml
    command: /data/run-debug.sh
```

3. Restart the container.

```shell
docker composer up -d ssp-hub.local
```

### Setup PhpStorm for remote debugging with Docker

1. Make sure you're running PhpStorm 2016.3 or later
2. Setup Docker server by going to `Preferences` (or `Settings` on Windows) -> `Build, Execution, Deployment`
   -> Click `+` to add a new server. Use settings:
 - Name it `Docker`
 - API URL should be `tcp://localhost:2375`
 - Certificates folder should be empty
 - Docker Compose executable should be full path to docker compose script

3. Hit `Apply`
4. Next in `Preferences` -> `Languages & Frameworks` -> `PHP` click on the `...`
   next to the `CLI Interpreter` and click `+` to add a new interpreter. Use
   settings:
 - Name: Remote PHP7
 - Remote: Docker
 - Server: chose the Docker server we added
 - Debugger extension: `/usr/lib/php/20151012/xdebug.so`

5. Hit `Apply` and `OK`
6. On `PHP` for Path mappings edit it so the project root folder maps to /data on remote server
7. Hit `Apply` and `OK`
8. Click on `Run` and then `Edit Configurations`
9. Click on `+` and select `PHP Web Application`
10. Name it `Debug via Docker`
11. Click on `...` next to Server and then `+` to add a server.
12. Name it `Localhost` and use settings:
 - Host: localhost
 - Port: 80
 - Debugger: Xdebug
 - Check use path mappings and add map from project root to `/data`

13. Hit `Apply` and `OK`
14. Click on `Run` and then `Debug 'Debug on Docker'`

## Overriding translations / dictionaries

If you use this Docker image but want to change some of the translations, you
can do so by providing identically-named dictionary files into an "overrides"
subfolder with just the desired changes, then running the
"apply-dictionaries-overrides.php" script.

Example Dockerfile (overriding text in the MFA module's material theme):
```dockerfile
FROM silintl/ssp-base:7.1.0

# ... do your other custom Docker stuff...

# Copy your translation changes into an "overrides" subfolder:
COPY ./dictionaries/* /data/vendor/simplesamlphp/simplesamlphp/modules/material/dictionaries/overrides/

# Merge those changes into the existing translation files:
RUN cd /data/vendor/simplesamlphp/simplesamlphp/modules/material/dictionaries/overrides/ \
 && php /data/apply-dictionaries-overrides.php
```

## Misc. Notes

* Use of sildisco's LogUser module is optional and triggered via an authproc.

## Included Modules

### ExpiryChecker simpleSAMLphp Module
A simpleSAMLphp module for warning users that their password will expire soon
or that it has already expired.

**NOTE:** This module does *not* prevent the user from logging in. It merely
shows a warning page (if their password is about to expire), with the option to
change their password now or later, or it tells the user that their password has
already expired, with the only option being to go change their password now.
Both of these pages will be bypassed (for varying lengths of time) if the user
has recently seen one of those two pages, in order to allow the user to get to
the change-password website (assuming it is also behind this IdP). If the user
should not be allowed to log in at all, the simpleSAMLphp Auth. Source should
consider the credentials provided by the user to be invalid.

The expirychecker module is implemented as an Authentication Processing Filter,
or AuthProc. That means it can be configured in the global config.php file or
the SP remote or IdP hosted metadata.

It is recommended to run the expirychecker module at the IdP, and configure the
filter to run before all the other filters you may have enabled.

#### How to use the module

Set filter parameters in your config. We recommend adding
them to the `'authproc'` array in your `metadata/saml20-idp-hosted.php` file,
but you are also able to put them in the `'authproc.idp'` array in your
`config/config.php` file.

Example (in `metadata/saml20-idp-hosted.php`):

    'authproc' => [
        10 => [
            // Required:
            'class' => 'expirychecker:ExpiryDate',
            'accountNameAttr' => 'cn',
            'expiryDateAttr' => 'schacExpiryDate',
            'passwordChangeUrl' => 'https://idm.example.com/pwdmgr/',

            // Optional:
            'warnDaysBefore' => 14,
            'originalUrlParam' => 'originalurl',
            'loggerClass' => '\\Sil\\Psr3Adapters\\Psr3SamlLogger',
        ],

        // ...
    ],

The `accountNameAttr` parameter represents the SAML attribute name which has
the user's account name stored in it. In certain situations, this will be
displayed to the user, as well as being used in log messages.

The `expiryDateAttr` parameter represents the SAML attribute name which has
the user's expiry date, which must be formated as YYYYMMDDHHMMSSZ (e.g.
`20111011235959Z`). Those two attributes need to be part of the attribute set
returned when the user successfully authenticates.

The `passwordChangeUrl` parameter contains the URL of the password manager. A
link to that URL may be presented to the user as a convenience for updating
their password.

The `warnDaysBefore` parameter should be an integer representing how many days
before the expiry date the "about to expire" warning will be shown to the user.

<<<<<<< HEAD
The `dateFormat` parameter specifies how you want the date to be formatted,
using PHP `date()` syntax. See <http://php.net/manual/en/function.date.php>.

The `originalUrlParam` parameter is not used.

=======
>>>>>>> c7ea413f
The `loggerClass` parameter specifies the name of a PSR-3 compatible class that
can be autoloaded, to use as the logger within ExpiryDate.

#### Acknowledgements

This is adapted from the `ssp-iidp-expirycheck` and `expirycheck` modules.
Thanks to Alex Mihičinac, Steve Moitozo, and Steve Bagwell for the initial work
they did on those two modules.

### Material Module

Material Design theme for use with SimpleSAMLphp

#### Configuration

No configuration is necessary. The `theme.use` config option is pre-configured to `material:material`.
Optional configuration is described below.

##### Google reCAPTCHA

If a site key has been provided in the `RECAPTCHA_SITE_KEY` environment variable, the
username/password page may require the user prove his/her humanity.

##### Branding

Set the `THEME_COLOR_SCHEME` environment variable using one of the following values:

```
'indigo-purple', 'blue_grey-teal', 'red-teal', 'orange-light_blue', 'brown-orange', 'teal-blue'
```

The default is `indigo-purple`.

The login page looks for `/simplesamlphp/public/logo.png` which is **NOT** provided by default.

##### Analytics

Set the `ANALYTICS_ID` environment variable to contain your Google Analytics 4 tag ID.

##### Announcements

Update `/simplesamlphp/announcement/announcement.php`:

```
 return 'Some <strong>important</strong> announcement';
```

By default, the announcement is whatever is returned by `/simplesamlphp/announcement/announcement.php`._

If provided, an alert will be shown to the user filled with the content of that announcement. HTML is supported.

#### Testing the Material theme

[Manual tests](./docs/material_tests.md)

#### i18n support

Translations are in files located in the `modules/material/locales` directory.

Localization is affected by the configuration setting `language.available`. Only language codes found in this property
will be utilized. For example, if a translation is provided in Afrikaans for this module, the configuration must be
adjusted to make 'af' an available language. If that's not done, the translation function will not utilize the
translations even if provided.

### Multi-Factor Authentication (MFA) simpleSAMLphp Module
A simpleSAMLphp module for prompting the user for MFA credentials (such as a
TOTP code, etc.).

This mfa module is implemented as an Authentication Processing Filter,
or AuthProc. That means it can be configured in the global config.php file or
the SP remote or IdP hosted metadata.

It is recommended to run the mfa module at the IdP, and configure the
filter to run before all the other filters you may have enabled.

#### How to use the module

You will need to set filter parameters in your config. We recommend adding
them to the `'authproc'` array in your `metadata/saml20-idp-hosted.php` file.

Example (for `metadata/saml20-idp-hosted.php`):

    use Sil\PhpEnv\Env;
    use Sil\Psr3Adapters\Psr3SamlLogger;

    // ...

    'authproc' => [
        10 => [
            // Required:
            'class' => 'mfa:Mfa',
            'employeeIdAttr' => 'employeeNumber',
            'idBrokerAccessToken' => Env::get('ID_BROKER_ACCESS_TOKEN'),
            'idBrokerAssertValidIp' => Env::get('ID_BROKER_ASSERT_VALID_IP'),
            'idBrokerBaseUri' => Env::get('ID_BROKER_BASE_URI'),
            'idBrokerTrustedIpRanges' => Env::get('ID_BROKER_TRUSTED_IP_RANGES'),
            'idpDomainName' => Env::get('IDP_DOMAIN_NAME'),
            'mfaSetupUrl' => Env::get('MFA_SETUP_URL'),

            // Optional:
            'loggerClass' => Psr3SamlLogger::class,
        ],

        // ...
    ],

The `employeeIdAttr` parameter represents the SAML attribute name which has
the user's Employee ID stored in it. In certain situations, this may be
displayed to the user, as well as being used in log messages.

The `loggerClass` parameter specifies the name of a PSR-3 compatible class that
can be autoloaded, to use as the logger within the module.

The `mfaSetupUrl` parameter is for the URL of where to send the user if they
want/need to set up MFA.

The `idpDomainName` parameter is used to assemble the Relying Party Origin
(RP Origin) for WebAuthn MFA options.

#### Why use an AuthProc for MFA?
Based on...

- the existence of multiple other simpleSAMLphp modules used for MFA and
  implemented as AuthProcs,
- implementing my solution as an AuthProc and having a number of tests that all
  confirm that it is working as desired, and
- a discussion in the SimpleSAMLphp mailing list about this:
  https://groups.google.com/d/msg/simplesamlphp/ocQols0NCZ8/RL_WAcryBwAJ

... it seems sufficiently safe to implement MFA using a simpleSAMLphp AuthProc.

For more of the details, please see this Stack Overflow Q&A:
https://stackoverflow.com/q/46566014/3813891

#### Acknowledgements
This is adapted from the `silinternational/simplesamlphp-module-mfa`
module, which itself is adapted from other modules. Thanks to all those who
contributed to that work.

### Profile Review SimpleSAMLphp Module

A simpleSAMLphp module for prompting the user review their profile (such as
2-step verification, email, etc.).

This module is implemented as an Authentication Processing Filter,
or AuthProc. That means it can be configured in the global config.php file or
the SP remote or IdP hosted metadata.

It is recommended to run the profilereview module at the IdP, after all
other authentication modules.

#### How to use the module

You will need to set filter parameters in your config. We recommend adding
them to the `'authproc'` array in your `metadata/saml20-idp-hosted.php` file.

Example (for `metadata/saml20-idp-hosted.php`):

    use Sil\PhpEnv\Env;
    use Sil\Psr3Adapters\Psr3SamlLogger;

    // ...

    'authproc' => [
        10 => [
            // Required:
            'class' => 'profilereview:ProfileReview',
            'employeeIdAttr' => 'employeeNumber',
            'profileUrl' => Env::get('PROFILE_URL'),
            'mfaLearnMoreUrl' => Env::get('MFA_LEARN_MORE_URL'),

            // Optional:
            'loggerClass' => Psr3SamlLogger::class,
        ],

        // ...
    ],

The `employeeIdAttr` parameter represents the SAML attribute name which has
the user's Employee ID stored in it. In certain situations, this may be
displayed to the user, as well as being used in log messages.

The `loggerClass` parameter specifies the name of a PSR-3 compatible class that
can be autoloaded, to use as the logger within ExpiryDate.

The `profileUrl` parameter is for the URL of where to send the user if they
want/need to update their profile.

### SilAuth SimpleSAMLphp module

SimpleSAMLphp auth module implementing custom business logic:

- authentication
- rate limiting
- status endpoint

#### Database Migrations
To create another database migration file, run the following (replacing
`YourMigrationName` with whatever you want the migration to be named, using
CamelCase):

    make migration NAME=YourMigrationName

#### Rate Limiting
SilAuth will rate limit failed logins by username and by every untrusted IP
address from a login attempt.

##### tl;dr ("the short version")
If there have been more than 10 failed logins for a given username (or IP
address) within the past hour, a captcha will be included in the webpage. The
user may or may not have to directly interact with the captcha, though.

If there have been more than 50 failed logins for that username (or IP address)
within the past hour, logins for that username (or IP address) will be blocked
for up to an hour.

##### Details
For each login attempt, if it has too many failed logins within the last hour
(aka. recent failed logins) for the given username OR for any single untrusted
IP address associated with the current request, it will do one of the following:

- If there are fewer than `Authenticator::REQUIRE_CAPTCHA_AFTER_NTH_FAILED_LOGIN`
  recent failures: process the request normally.
- If there are at least that many, but fewer than
  `Authenticator::BLOCK_AFTER_NTH_FAILED_LOGIN`: require the user to pass a
  captcha.
- If there are more than that: block that login attempt for `(recent failures
  above the limit)^2` seconds after the most recent failed login, with a
  minimum of 3 (so blocking for 9 seconds).
- Note: the blocking time is capped at an hour, so if no more failures occur,
  then the user will be unblocked in no more than an hour.

See `features/login.feature` for descriptions of how various situations are
handled. That file not only contains human-readable scenarios, but those are
also actual tests that are run to ensure those descriptions are correct.

##### Example 1

- If `BLOCK_AFTER_NTH_FAILED_LOGIN` is 50, and
- if `REQUIRE_CAPTCHA_AFTER_NTH_FAILED_LOGIN` is 10, and
- if there have been 4 failed login attempts for `john_smith`, and
- there have been 10 failed login attempts from `11.22.33.44`, and
- there have been 3 failed login attempts from `192.168.1.2`, and
- someone tries to login as `john_smith` from `192.168.1.2` and their request
  goes through a proxy at `11.22.33.44`, then
- they will have to pass a captcha, but they will not yet be blocked.

##### Example 2

- However, if all of the above is true, but
- there have now been 55 failed login attempts from `11.22.33.44`, then
- any request involving that IP address will be blocked for 25 seconds after
  the most recent of those failed logins.

#### Excluding trusted IP addresses from IP address based rate limiting
Since this application enforces rate limits based on the number of recent
failed login attempts by both username and IP address, and since it looks at
both the REMOTE_ADDR and the X-Forwarded-For header for IP addresses, you will
want to list any IP addresses that should NOT be rate limited (such as your
load balancer) in the TRUSTED_IP_ADDRESSES environment variable (see
`local.env.dist`).

#### Status Check
To check the status of the website, you can access this URL:
`https://(your domain name)/module.php/silauth/status.php`

### SilDisco module for SAML Discovery

#### Configuration

Ensure the DYNAMO_* environment variables are set as shown in the local.env.dist file.

#### Overview

[Module Overview](./docs/overview.md)

#### The Hub

[The Hub](./docs/the_hub.md)

#### Authprocs

[Editing Authprocs](./docs/editing_authprocs.md)

#### Development

[Development](./docs/development.md)

#### Functional Testing

[Functional Testing](./docs/functional_testing.md)<|MERGE_RESOLUTION|>--- conflicted
+++ resolved
@@ -186,14 +186,6 @@
 The `warnDaysBefore` parameter should be an integer representing how many days
 before the expiry date the "about to expire" warning will be shown to the user.
 
-<<<<<<< HEAD
-The `dateFormat` parameter specifies how you want the date to be formatted,
-using PHP `date()` syntax. See <http://php.net/manual/en/function.date.php>.
-
-The `originalUrlParam` parameter is not used.
-
-=======
->>>>>>> c7ea413f
 The `loggerClass` parameter specifies the name of a PSR-3 compatible class that
 can be autoloaded, to use as the logger within ExpiryDate.
 
