--- conflicted
+++ resolved
@@ -14,7 +14,7 @@
       idpInput.value = id;
 
       document.querySelector('form').appendChild(idpInput);
-<<<<<<< HEAD
+      
       {% if analytics_tracking_id is not empty %}
         gtag('event', 'IdP', {
           'event_category': 'hub',
@@ -22,13 +22,8 @@
           'value': id
         });
       {% endif %}
+      
       document.querySelector('form').submit();
-=======
-
-      {% if analytics_tracking_id is not empty %}
-        ga('send', 'event', 'hub', 'choice', 'IdP', id);
-      {% endif %}
->>>>>>> 8ac7ae8d
     }
     
     document.addEventListener('DOMContentLoaded', () => {
