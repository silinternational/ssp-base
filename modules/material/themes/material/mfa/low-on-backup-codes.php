--- conflicted
+++ resolved
@@ -29,11 +29,7 @@
 
                 <div class="mdl-card__title center" >
                     <p class="mdl-card__subtitle-text">
-<<<<<<< HEAD
-                        <?= $this->t('{material:mfa:running_out_info}', ['{numBackupCodesRemaining}' => $this->data['numBackupCodesRemaining']]) ?>
-=======
                         <?= $this->t('{material:mfa:running_out_info}', ['{numBackupCodesRemaining}' => (string)(int)$this->data['numBackupCodesRemaining']]) ?>
->>>>>>> 291e21e7
                     </p>
                 </div>
 
