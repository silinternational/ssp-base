<?php
/**
 * Borrowed and modified from simplesamlphp/public/saml2/idp/metadata.php
 */

require_once('../public/_include.php');

use SAML2\Constants;
<<<<<<< HEAD
use SimpleSAML\Utils;
=======
use SimpleSAML\Utils\Config\Metadata as Metadata;
use SimpleSAML\Utils\Crypto as Crypto;
use SimpleSAML\Utils\HTTP as HTTP;
>>>>>>> 6945cda6

// load SimpleSAMLphp, configuration and metadata
$config = \SimpleSAML\Configuration::getInstance();
$metadata = \SimpleSAML\Metadata\MetaDataStorageHandler::getMetadataHandler();

if (!$config->getOptionalBoolean('enable.saml20-idp', false)) {
    throw new \SimpleSAML\Error\Error('NOACCESS');
}

// check if valid local session exists
<<<<<<< HEAD
//$authUtils = new Utils\Auth();
=======
//$authUtils = new Auth();
>>>>>>> 6945cda6
//if ($config->getOptionalBoolean('admin.protectmetadata', false)) {
//    $authUtils->requireAdmin();
//}

try {
    $idpentityid = isset($_GET['idpentityid']) ?
        $_GET['idpentityid'] :
        $metadata->getMetaDataCurrentEntityID('saml20-idp-hosted');
    $idpmeta = $metadata->getMetaDataConfig($idpentityid, 'saml20-idp-hosted');

    $availableCerts = array();

    $cryptoUtils = new Utils\Crypto();

    $keys = array();
    $certInfo = $cryptoUtils->loadPublicKey($idpmeta, false, 'new_');
    if ($certInfo !== null) {
        $availableCerts['new_idp.crt'] = $certInfo;
        $keys[] = array(
            'type' => 'X509Certificate',
            'signing' => true,
            'encryption' => true,
            'X509Certificate' => $certInfo['certData'],
        );
        $hasNewCert = true;
    } else {
        $hasNewCert = false;
    }

    $certInfo = $cryptoUtils->loadPublicKey($idpmeta, true);
    $availableCerts['idp.crt'] = $certInfo;
    $keys[] = array(
        'type' => 'X509Certificate',
        'signing' => true,
        'encryption' => ($hasNewCert ? false : true),
        'X509Certificate' => $certInfo['certData'],
    );

    if ($idpmeta->hasValue('https.certificate')) {
        $httpsCert = $cryptoUtils->loadPublicKey($idpmeta, true, 'https.');
        assert('isset($httpsCert["certData"])');
        $availableCerts['https.crt'] = $httpsCert;
        $keys[] = array(
            'type' => 'X509Certificate',
            'signing' => true,
            'encryption' => false,
            'X509Certificate' => $httpsCert['certData'],
        );
    }

    $metaArray = array(
        'metadata-set' => 'saml20-idp-remote',
        'entityid' => $idpentityid,
    );

    $ssob = $metadata->getGenerated('SingleSignOnServiceBinding', 'saml20-idp-hosted');
    $slob = $metadata->getGenerated('SingleLogoutServiceBinding', 'saml20-idp-hosted');
    $ssol = $metadata->getGenerated('SingleSignOnService', 'saml20-idp-hosted');
    $slol = $metadata->getGenerated('SingleLogoutService', 'saml20-idp-hosted');

    if (is_array($ssob)) {
        foreach ($ssob as $binding) {
            $metaArray['SingleSignOnService'][] = array(
                'Binding' => $binding,
                'Location' => $ssol,
            );
        }
    } else {
        $metaArray['SingleSignOnService'][] = array(
            'Binding' => $ssob,
            'Location' => $ssol,
        );
    }

    if (is_array($slob)) {
        foreach ($slob as $binding) {
            $metaArray['SingleLogoutService'][] = array(
                'Binding' => $binding,
                'Location' => $slol,
            );
        }
    } else {
        $metaArray['SingleLogoutService'][] = array(
            'Binding' => $slob,
            'Location' => $slol,
        );
    }

    if (count($keys) === 1) {
        $metaArray['certData'] = $keys[0]['X509Certificate'];
    } else {
        $metaArray['keys'] = $keys;
    }

    $httpUtils = new Utils\HTTP();

    if ($idpmeta->getOptionalBoolean('saml20.sendartifact', false)) {
        // Artifact sending enabled
        $metaArray['ArtifactResolutionService'][] = array(
            'index' => 0,
            'Location' => $httpUtils->getBaseURL() . 'saml2/idp/ArtifactResolutionService.php',
            'Binding' => Constants::BINDING_SOAP,
        );
    }

    if ($idpmeta->getOptionalBoolean('saml20.hok.assertion', false)) {
        // Prepend HoK SSO Service endpoint.
        array_unshift($metaArray['SingleSignOnService'], array(
            'hoksso:ProtocolBinding' => Constants::BINDING_HTTP_REDIRECT,
            'Binding' => Constants::BINDING_HOK_SSO,
            'Location' => $httpUtils->getBaseURL() . 'saml2/idp/SSOService.php'
        ));
    }

    $metaArray['NameIDFormat'] = $idpmeta->getOptionalString(
        'NameIDFormat',
        'urn:oasis:names:tc:SAML:2.0:nameid-format:transient'
    );

    if ($idpmeta->hasValue('OrganizationName')) {
        $metaArray['OrganizationName'] = $idpmeta->getLocalizedString('OrganizationName');
        $metaArray['OrganizationDisplayName'] = $idpmeta->getLocalizedString(
            'OrganizationDisplayName',
            $metaArray['OrganizationName']
        );

        if (!$idpmeta->hasValue('OrganizationURL')) {
            throw new \SimpleSAML\Error\Exception('If OrganizationName is set, OrganizationURL must also be set.');
        }
        $metaArray['OrganizationURL'] = $idpmeta->getLocalizedString('OrganizationURL');
    }

    if ($idpmeta->hasValue('scope')) {
        $metaArray['scope'] = $idpmeta->getArray('scope');
    }

    $metadataUtils = new Utils\Metadata();

    if ($idpmeta->hasValue('EntityAttributes')) {
        $metaArray['EntityAttributes'] = $idpmeta->getArray('EntityAttributes');

        // check for entity categories
        if ($metadataUtils->isHiddenFromDiscovery($metaArray)) {
            $metaArray['hide.from.discovery'] = true;
        }
    }

    if ($idpmeta->hasValue('UIInfo')) {
        $metaArray['UIInfo'] = $idpmeta->getArray('UIInfo');
    }

    if ($idpmeta->hasValue('DiscoHints')) {
        $metaArray['DiscoHints'] = $idpmeta->getArray('DiscoHints');
    }

    if ($idpmeta->hasValue('RegistrationInfo')) {
        $metaArray['RegistrationInfo'] = $idpmeta->getArray('RegistrationInfo');
    }

    if ($idpmeta->hasValue('validate.authnrequest')) {
        $metaArray['sign.authnrequest'] = $idpmeta->getBoolean('validate.authnrequest');
    }

    if ($idpmeta->hasValue('redirect.validate')) {
        $metaArray['redirect.sign'] = $idpmeta->getBoolean('redirect.validate');
    }

    if ($idpmeta->hasValue('contacts')) {
        $contacts = $idpmeta->getArray('contacts');
        foreach ($contacts as $contact) {
            $metaArray['contacts'][] = $metadataUtils->getContact($contact);
        }
    }

    $technicalContactEmail = $config->getOptionalString('technicalcontact_email', null);
    if (!empty($technicalContactEmail) && $technicalContactEmail !== 'na@example.org') {
        $techcontact['emailAddress'] = $technicalContactEmail;
        $techcontact['name'] = $config->getOptionalString('technicalcontact_name', null);
        $techcontact['contactType'] = 'technical';
        $metaArray['contacts'][] = $metadataUtils->getContact($techcontact);
    }

    $metaBuilder = new \SimpleSAML\Metadata\SAMLBuilder($idpentityid);
    $metaBuilder->addMetadataIdP20($metaArray);
    $metaBuilder->addOrganizationInfo($metaArray);

    $metaxml = $metaBuilder->getEntityDescriptorText();

    $metaflat = '$metadata[' . var_export($idpentityid, true) . '] = ' . var_export($metaArray, true) . ';';

    // sign the metadata if enabled
    $metaxml = \SimpleSAML\Metadata\Signer::sign($metaxml, $idpmeta->toArray(), 'SAML 2 IdP');

    if (array_key_exists('format', $_GET) && $_GET['format'] == 'xml') {
        header('Content-Type: application/xml');

        echo $metaxml;
        exit(0);
    } else {

        header('Content-Type: text/html; charset=utf-8');

        echo '<pre>' . print_r($metaflat, true) . '</pre>';
        exit(0);
    }
} catch (Exception $exception) {
    throw new \SimpleSAML\Error\Error('METADATA', $exception);
}<|MERGE_RESOLUTION|>--- conflicted
+++ resolved
@@ -6,13 +6,7 @@
 require_once('../public/_include.php');
 
 use SAML2\Constants;
-<<<<<<< HEAD
 use SimpleSAML\Utils;
-=======
-use SimpleSAML\Utils\Config\Metadata as Metadata;
-use SimpleSAML\Utils\Crypto as Crypto;
-use SimpleSAML\Utils\HTTP as HTTP;
->>>>>>> 6945cda6
 
 // load SimpleSAMLphp, configuration and metadata
 $config = \SimpleSAML\Configuration::getInstance();
@@ -23,11 +17,7 @@
 }
 
 // check if valid local session exists
-<<<<<<< HEAD
 //$authUtils = new Utils\Auth();
-=======
-//$authUtils = new Auth();
->>>>>>> 6945cda6
 //if ($config->getOptionalBoolean('admin.protectmetadata', false)) {
 //    $authUtils->requireAdmin();
 //}
