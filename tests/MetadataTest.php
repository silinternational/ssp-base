<?php

namespace Sil\IdPHubTests;

include __DIR__ . '/../vendor/autoload.php';

use PHPUnit\Framework\TestCase;
use Sil\PhpEnv\Env;
use Sil\SspUtils\Utils;
use SimpleSAML\Configuration;
use SimpleSAML\Metadata\MetaDataStorageHandler;
use SimpleSAML\Module\sildisco\IdPDisco;

class MetadataTest extends TestCase
{
    // SP Metadata entry to request that certain tests be skipped
    const SkipTestsKey = "SkipTests";

    const IdpCode = 'IDPNamespace';

    // Required for IdP's when in Hub mode. The logo caption is the
    // text that goes under an IdP's logo on the discovery page.
    const LogoCaptionKey = 'logoCaption';

    const SPNameKey = 'name';

    public $metadataPath = __DIR__ . '/../vendor/simplesamlphp/simplesamlphp/metadata';

    public static function setUpBeforeClass(): void
    {
<<<<<<< HEAD
        // override configuration to bypass the ssp-base config file that has required environment variables
        Configuration::setPreLoadedConfig(Configuration::loadFromArray([
            'module.enable' => ['sildisco' => true], // for IdPDisco::getIdpsForSp utility function
        ]));
=======
        $spFiles = $this->getSpMetadataFiles();
        foreach ($spFiles as $file) {
            $output = $returnVal = null;
            exec('php -l ' . $file, $output, $returnVal);
            $this->assertEquals(
                0,
                $returnVal,
                'Lint test failed for file: ' . $file . '. Error: ' . print_r($output, true)
            );
        }

        $idpFiles = $this->getIdPMetadataFiles();
        foreach ($idpFiles as $file) {
            $output = $returnVal = null;
            exec('php -l ' . $file, $output, $returnVal);
            $this->assertEquals(
                0,
                $returnVal,
                'Lint test failed for file: ' . $file . '. Error: ' . print_r($output, true)
            );
        }
    }

    public function testMetadataFilesReturnArrays()
    {
        $spFiles = $this->getSpMetadataFiles();
        foreach ($spFiles as $file) {
            $returnVal = include $file;
            $this->assertIsArray($returnVal, 'Metadata file does not return array as expected. File: ' . $file);
        }

        $idpFiles = $this->getIdPMetadataFiles();
        foreach ($idpFiles as $file) {
            $returnVal = include $file;
            $this->assertIsArray($returnVal, 'Metadata file does not return array as expected. File: ' . $file);
        }
>>>>>>> a3b643c3
    }

    public function testIDPRemoteMetadataIDPCode()
    {
        $metadata = MetaDataStorageHandler::getMetadataHandler();
        $idpEntries = $metadata->getList();

        foreach ($idpEntries as $entityId => $entry) {
            $this->assertTrue(isset($entry[self::IdpCode]), 'Metadata entry does not ' .
                'include an ' . self::IdpCode . ' element as expected. IDP: ' . $entityId);

            $nextCode = $entry[self::IdpCode];
            $this->assertIsString($nextCode, 'Metadata entry has an ' .
                self::IdpCode . 'element that is not a string. IDP: ' . $entityId);
            $this->assertRegExp("/^[A-Za-z0-9_-]+$/", $nextCode, 'Metadata entry has an ' .
                self::IdpCode . ' element that has something other than letters, ' .
                'numbers, hyphens and underscores. IDP: ' . $entityId);
        }
    }

    public function testIDPRemoteMetadataBadSPList()
    {
        $hubMode = Env::get('HUB_MODE', true);
        if (!$hubMode) {
            $this->markTestSkipped('Skipping test because HUB_MODE = false');
            return;
        }

        $badIdps = [];

        $metadata = MetaDataStorageHandler::getMetadataHandler();
        $idpEntries = $metadata->getList();
        $spListKey = Utils::SP_LIST_KEY;

        foreach ($idpEntries as $entityId => $entry) {
            if (isset($entry[$spListKey]) && !is_array($entry[$spListKey])) {
                $badIdps[] = $entityId;
            }
        }

        $this->assertEmpty($badIdps,
            "At least one IdP has an " .
            $spListKey . " entry that is not an array ... " . PHP_EOL .
            var_export($badIdps, True));
    }

    public function testIDPRemoteMetadataMissingLogoCaption()
    {
        $hubMode = Env::get('HUB_MODE', true);
        if (!$hubMode) {
            $this->markTestSkipped('Skipping test because HUB_MODE = false');
            return;
        }

        $badIdps = [];

        $metadata = MetaDataStorageHandler::getMetadataHandler();
        $idpEntries = $metadata->getList();

        foreach ($idpEntries as $entityId => $entry) {
            if (!isset($entry[self::LogoCaptionKey])) {
                $badIdps[] = $entityId;
            }
        }

        $this->assertEmpty($badIdps,
            "At least one IdP is missing a " .
            self::LogoCaptionKey . " entry ... " . PHP_EOL .
            var_export($badIdps, True));
    }


    public function testIDPRemoteMetadataBadSPListEntry()
    {
        $hubMode = Env::get('HUB_MODE', true);
        if (!$hubMode) {
            $this->markTestSkipped('Skipping test because HUB_MODE = false');
            return;
        }

        $metadata = MetaDataStorageHandler::getMetadataHandler();
        $spEntries = $metadata->getList('saml20-sp-remote');

        $badSps = [];

        $idpEntries = $metadata->getList();
        $spListKey = Utils::SP_LIST_KEY;

        foreach ($idpEntries as $entityId => $entry) {
            if (isset($entry[$spListKey]) && is_array($entry[$spListKey])) {
                foreach ($entry[$spListKey] as $nextSp) {
                    if (!isset($spEntries[$nextSp])) {
                        $badSps[] = $nextSp;
                    }
                }
            }
        }

        $this->assertEmpty($badSps,
            "At least one non-existent SP is listed in an IdP's " .
            $spListKey . " entry ... " . PHP_EOL .
            var_export($badSps, True));
    }


    public function testIDPRemoteMetadataNoDuplicateIDPCode()
    {
        $metadata = MetaDataStorageHandler::getMetadataHandler();
        $idpEntries = $metadata->getList();
        $codes = [];

        foreach ($idpEntries as $entityId => $entry) {
            $nextCode = $entry[self::IdpCode];
            $this->assertNotContains($nextCode, $codes,
                "Metadata has a duplicate " . self::IdpCode . " entry: " . $nextCode);
            $codes[] = $nextCode;
        }
    }

    public function testMetadataNoDuplicateEntities()
    {
        $metadata = MetaDataStorageHandler::getMetadataHandler();
        $spEntries = $metadata->getList('saml20-sp-remote');
        $entities = [];
<<<<<<< HEAD
        foreach ($spEntries as $entityId => $entity) {
            $this->assertFalse(
                in_array($entityId, $entities),
                'Duplicate SP entityId found: ' . $entityId
            );
            $entities[] = $entityId;
        }

        $idpEntries = $metadata->getList();
        foreach ($idpEntries as $entityId => $entity) {
            $this->assertFalse(
                in_array($entityId, $entities),
                'Duplicate IdP entityId found: ' . $entityId
            );
            $entities[] = $entityId;
=======
        $spFiles = $this->getSpMetadataFiles();
        foreach ($spFiles as $file) {
            $returnVal = include $file;
            foreach ($returnVal as $entityId => $entity) {
                $this->assertNotContains($entityId, $entities,
                    'Duplicate entity id found in metadata file: ' . $file . '. Entity ID: ' . $entityId
                );
                $entities[] = $entityId;
            }
        }

        $idpFiles = $this->getIdPMetadataFiles();
        foreach ($idpFiles as $file) {
            $returnVal = include $file;
            foreach ($returnVal as $entityId => $entity) {
                $this->assertNotContains($entityId, $entities,
                    'Duplicate entity id found in metadata file: ' . $file . '. Entity ID: ' . $entityId
                );
                $entities[] = $entityId;
            }
>>>>>>> a3b643c3
        }
    }

    public function testMetadataNoSpsWithoutAnIdp()
    {
        $hubMode = Env::get('HUB_MODE', true);
        if (!$hubMode) {
            $this->markTestSkipped('Skipping test because HUB_MODE = false');
            return;
        }

        $metadata = MetaDataStorageHandler::getMetadataHandler();
        $spEntries = $metadata->getList('saml20-sp-remote');

        $badSps = [];
        foreach ($spEntries as $spEntityId => $spEntry) {
            $results = IdPDisco::getIdpsForSp($spEntityId);

            if (empty($results)) {
                $badSps[] = $spEntityId;
            }
        }

        $this->assertEmpty($badSps,
            "At least one SP does not have an IdP it is allowed to use ... " .
            var_export($badSps, True));
    }

    public function testMetadataBadIdpName()
    {
        $metadata = MetaDataStorageHandler::getMetadataHandler();
        $idpEntries = $metadata->getList();

        $badNames = [];

        foreach ($idpEntries as $idpEntityId => $idpEntry) {
            if (empty($idpEntry['name']['en'])) {
                $badNames[] = $idpEntityId;
            }
        }

        $this->assertEmpty($badNames,
            "The following Idp's do not have a 'name' entry as an array with an 'en' entry ... " .
            var_export($badNames, True));
    }

    public function testMetadataMissingLogoURL()
    {
        $metadata = MetaDataStorageHandler::getMetadataHandler();
        $idpEntries = $metadata->getList();

        $badLogos = [];

        foreach ($idpEntries as $idpEntityId => $idpEntry) {
            if (empty($idpEntry['logoURL'])) {
                $badLogos[] = $idpEntityId;
            }
        }

        $this->assertEmpty($badLogos,
            "The following Idp's do not have a 'logoURL' entry ... " .
            var_export($badLogos, True));
    }

    public function testMetadataSPWithBadIDPList()
    {
        $idpListKey = Utils::IDP_LIST_KEY;
        $metadata = MetaDataStorageHandler::getMetadataHandler();
        $idpEntries = $metadata->getList();
        $spEntries = $metadata->getList('saml20-sp-remote');

        $badSps = [];

        foreach ($spEntries as $spEntityId => $spEntry) {
            $nextBad = [];
            if (!empty($spEntry[$idpListKey])) {
                foreach ($spEntry[$idpListKey] as $nextIdp) {
                    if (empty($idpEntries[$nextIdp])) {
                        $nextBad[] = $nextIdp;
                    }
                }
                if (!empty($nextBad)) {
                    $badSps[$spEntityId] = $nextBad;
                }
            }
        }

        $this->assertEmpty($badSps,
            'At least one SP has an IDPList with a bad IDP entity id ... ' . var_export($badSps, True));

    }

    public function testMetadataSPWithNoIDPList()
    {
        $hubMode = Env::get('HUB_MODE', true);
        if (!$hubMode) {
            $this->markTestSkipped('Skipping test because HUB_MODE = false');
            return;
        }
        $idpListKey = Utils::IDP_LIST_KEY;
        $metadata = MetaDataStorageHandler::getMetadataHandler();
        $spEntries = $metadata->getList('saml20-sp-remote');

        $badSps = [];

        foreach ($spEntries as $spEntityId => $spEntry) {
            if (empty($spEntry[$idpListKey])) {
                $badSps[] = $spEntityId;
            }
        }

        $this->assertEmpty($badSps,
            'At least one SP has an empty IDPList entry (required) ... ' .
            var_export($badSps, True));
    }

    public function testMetadataSPWithNoName()
    {
        $hubMode = Env::get('HUB_MODE', true);
        if (!$hubMode) {
            $this->markTestSkipped('Skipping test because HUB_MODE = false');
            return;
        }

        $metadata = MetaDataStorageHandler::getMetadataHandler();
        $spEntries = $metadata->getList('saml20-sp-remote');

        $badSps = [];

        foreach ($spEntries as $spEntityId => $spEntry) {
            if (empty($spEntry[self::SPNameKey])) {
                $badSps[] = $spEntityId;
            }
        }

        $this->assertEmpty($badSps,
            'At least one SP has an empty "' . self::SPNameKey . '" entry (required) ... ' .
            var_export($badSps, True));
    }

    public function testMetadataCerts()
    {
        $metadata = MetaDataStorageHandler::getMetadataHandler();
        $spEntries = $metadata->getList('saml20-sp-remote');

        $badSps = [];

        foreach ($spEntries as $spEntityId => $spEntry) {

            if (!empty($spEntry[self::SkipTestsKey])) {
                continue;
            }

            if (empty($spEntry['certData'])) {
                $badSps[] = $spEntityId;
            }
        }

        $this->assertEmpty($badSps,
            'At least one SP has no certData entry ... ' .
            var_export($badSps, True));

    }

    public function testMetadataSignResponse()
    {
        // $this->markTestSkipped('Disabled for testing/verification');
        $metadata = MetaDataStorageHandler::getMetadataHandler();
        $spEntries = $metadata->getList('saml20-sp-remote');

        $badSps = [];
        $skippedSps = [];

        foreach ($spEntries as $spEntityId => $spEntry) {
            if (!empty($spEntry[self::SkipTestsKey])) {
                $skippedSps[] = $spEntityId;
                continue;
            }

            if (isset($spEntry['saml20.sign.response']) &&
                $spEntry['saml20.sign.response'] === False) {
                $badSps[] = $spEntityId;
            }
        }

        $this->assertEmpty($badSps,
            'At least one SP has saml20.sign.response set to false ... ' .
            var_export($badSps, True));

        if ($skippedSps) {
            $this->markTestSkipped('At least one SP had the ' . self::SkipTestsKey .
                ' metadata entry set ... ' . var_export($skippedSps, True));
        }
    }

    public function testMetadataSignAssertion()
    {
        // $this->markTestSkipped('Disabled for testing/verification');
        $metadata = MetaDataStorageHandler::getMetadataHandler();
        $spEntries = $metadata->getList('saml20-sp-remote');

        $badSps = [];
        $skippedSps = [];

        foreach ($spEntries as $spEntityId => $spEntry) {
            if (!empty($spEntry[self::SkipTestsKey])) {
                $skippedSps[] = $spEntityId;
                continue;
            }

            if (isset($spEntry['saml20.sign.assertion']) &&
                $spEntry['saml20.sign.assertion'] === False) {
                $badSps[] = $spEntityId;
            }
        }

        $this->assertEmpty($badSps,
            'At least one SP has saml20.sign.assertion set to false ... ' .
            var_export($badSps, True));

        if ($skippedSps) {
            $this->markTestSkipped('At least one SP had the ' . self::SkipTestsKey .
                ' metadata entry set ... ' . var_export($skippedSps, True));
        }
    }

    public function testMetadataEncryption()
    {
        // $this->markTestSkipped('Wait until we require encryption.');
        $metadata = MetaDataStorageHandler::getMetadataHandler();
        $spEntries = $metadata->getList('saml20-sp-remote');

        $badSps = [];
        $skippedSps = [];

        foreach ($spEntries as $spEntityId => $spEntry) {
            if (!empty($spEntry[self::SkipTestsKey])) {
                $skippedSps[] = $spEntityId;
                continue;
            }

            if (empty($spEntry['assertion.encryption'])) {
                $badSps[] = $spEntityId;
            }
        }

        $this->assertEmpty($badSps,
            'At least one SP does not have assertion.encryption set to True ... ' .
            var_export($badSps, True));

        if ($skippedSps) {
            $this->markTestSkipped('At least one SP had the ' . self::SkipTestsKey .
                ' metadata entry set ... ' . var_export($skippedSps, True));
        }
    }
}<|MERGE_RESOLUTION|>--- conflicted
+++ resolved
@@ -28,49 +28,10 @@
 
     public static function setUpBeforeClass(): void
     {
-<<<<<<< HEAD
         // override configuration to bypass the ssp-base config file that has required environment variables
         Configuration::setPreLoadedConfig(Configuration::loadFromArray([
             'module.enable' => ['sildisco' => true], // for IdPDisco::getIdpsForSp utility function
         ]));
-=======
-        $spFiles = $this->getSpMetadataFiles();
-        foreach ($spFiles as $file) {
-            $output = $returnVal = null;
-            exec('php -l ' . $file, $output, $returnVal);
-            $this->assertEquals(
-                0,
-                $returnVal,
-                'Lint test failed for file: ' . $file . '. Error: ' . print_r($output, true)
-            );
-        }
-
-        $idpFiles = $this->getIdPMetadataFiles();
-        foreach ($idpFiles as $file) {
-            $output = $returnVal = null;
-            exec('php -l ' . $file, $output, $returnVal);
-            $this->assertEquals(
-                0,
-                $returnVal,
-                'Lint test failed for file: ' . $file . '. Error: ' . print_r($output, true)
-            );
-        }
-    }
-
-    public function testMetadataFilesReturnArrays()
-    {
-        $spFiles = $this->getSpMetadataFiles();
-        foreach ($spFiles as $file) {
-            $returnVal = include $file;
-            $this->assertIsArray($returnVal, 'Metadata file does not return array as expected. File: ' . $file);
-        }
-
-        $idpFiles = $this->getIdPMetadataFiles();
-        foreach ($idpFiles as $file) {
-            $returnVal = include $file;
-            $this->assertIsArray($returnVal, 'Metadata file does not return array as expected. File: ' . $file);
-        }
->>>>>>> a3b643c3
     }
 
     public function testIDPRemoteMetadataIDPCode()
@@ -195,44 +156,15 @@
         $metadata = MetaDataStorageHandler::getMetadataHandler();
         $spEntries = $metadata->getList('saml20-sp-remote');
         $entities = [];
-<<<<<<< HEAD
         foreach ($spEntries as $entityId => $entity) {
-            $this->assertFalse(
-                in_array($entityId, $entities),
-                'Duplicate SP entityId found: ' . $entityId
-            );
+            $this->assertNotContains($entityId, $entities, 'Duplicate SP entityId found: ' . $entityId);
             $entities[] = $entityId;
         }
 
         $idpEntries = $metadata->getList();
         foreach ($idpEntries as $entityId => $entity) {
-            $this->assertFalse(
-                in_array($entityId, $entities),
-                'Duplicate IdP entityId found: ' . $entityId
-            );
+            $this->assertNotContains($entityId, $entities, 'Duplicate IdP entityId found: ' . $entityId);
             $entities[] = $entityId;
-=======
-        $spFiles = $this->getSpMetadataFiles();
-        foreach ($spFiles as $file) {
-            $returnVal = include $file;
-            foreach ($returnVal as $entityId => $entity) {
-                $this->assertNotContains($entityId, $entities,
-                    'Duplicate entity id found in metadata file: ' . $file . '. Entity ID: ' . $entityId
-                );
-                $entities[] = $entityId;
-            }
-        }
-
-        $idpFiles = $this->getIdPMetadataFiles();
-        foreach ($idpFiles as $file) {
-            $returnVal = include $file;
-            foreach ($returnVal as $entityId => $entity) {
-                $this->assertNotContains($entityId, $entities,
-                    'Duplicate entity id found in metadata file: ' . $file . '. Entity ID: ' . $entityId
-                );
-                $entities[] = $entityId;
-            }
->>>>>>> a3b643c3
         }
     }
 
