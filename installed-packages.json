[
  {
    "name": "aws/aws-crt-php",
    "version": "v1.2.7"
  },
  {
    "name": "aws/aws-sdk-php",
<<<<<<< HEAD
    "version": "3.342.22"
=======
    "version": "3.342.23"
>>>>>>> dcf52379
  },
  {
    "name": "cebe/markdown",
    "version": "1.2.1"
  },
  {
    "name": "codemix/yii2-streamlog",
    "version": "1.3.1"
  },
  {
    "name": "ezyang/htmlpurifier",
    "version": "v4.18.0"
  },
  {
    "name": "gettext/gettext",
    "version": "v5.7.3"
  },
  {
    "name": "gettext/languages",
    "version": "2.12.1"
  },
  {
    "name": "gettext/translator",
    "version": "v1.2.1"
  },
  {
    "name": "google/recaptcha",
    "version": "1.3.0"
  },
  {
    "name": "guzzlehttp/command",
    "version": "1.3.2"
  },
  {
    "name": "guzzlehttp/guzzle",
    "version": "7.9.3"
  },
  {
    "name": "guzzlehttp/guzzle-services",
    "version": "1.4.2"
  },
  {
    "name": "guzzlehttp/promises",
    "version": "2.2.0"
  },
  {
    "name": "guzzlehttp/psr7",
    "version": "2.7.1"
  },
  {
    "name": "guzzlehttp/uri-template",
    "version": "v1.0.4"
  },
  {
    "name": "mlocati/ip-lib",
    "version": "1.20.0"
  },
  {
    "name": "monolog/monolog",
    "version": "3.9.0"
  },
  {
    "name": "mtdowling/jmespath.php",
    "version": "2.8.0"
  },
  {
    "name": "phpmailer/phpmailer",
    "version": "v6.9.3"
  },
  {
    "name": "phpspec/php-diff",
    "version": "v1.1.3"
  },
  {
    "name": "psr/cache",
    "version": "3.0.0"
  },
  {
    "name": "psr/container",
    "version": "2.0.2"
  },
  {
    "name": "psr/event-dispatcher",
    "version": "1.0.0"
  },
  {
    "name": "psr/http-client",
    "version": "1.0.3"
  },
  {
    "name": "psr/http-factory",
    "version": "1.1.0"
  },
  {
    "name": "psr/http-message",
    "version": "2.0"
  },
  {
    "name": "psr/log",
    "version": "3.0.2"
  },
  {
    "name": "ralouphie/getallheaders",
    "version": "3.0.3"
  },
  {
    "name": "rlanvin/php-ip",
    "version": "v1.0.1"
  },
  {
    "name": "roave/security-advisories",
<<<<<<< HEAD
    "version": "dev-master 975c081"
=======
    "version": "dev-master 3d61806"
>>>>>>> dcf52379
  },
  {
    "name": "robrichards/xmlseclibs",
    "version": "3.1.3"
  },
  {
    "name": "silinternational/idp-id-broker-php-client",
    "version": "4.6.0"
  },
  {
    "name": "silinternational/php-env",
    "version": "3.3.0"
  },
  {
    "name": "silinternational/psr3-adapters",
    "version": "4.0.0"
  },
  {
    "name": "silinternational/ssp-utilities",
    "version": "2.0.0"
  },
  {
    "name": "silinternational/yii2-json-log-targets",
    "version": "2.2.0"
  },
  {
    "name": "simplesamlphp/assert",
    "version": "v1.8.1"
  },
  {
    "name": "simplesamlphp/composer-module-installer",
    "version": "v1.4.0"
  },
  {
    "name": "simplesamlphp/saml2",
    "version": "v4.18.1"
  },
  {
    "name": "simplesamlphp/simplesamlphp",
    "version": "v2.2.5"
  },
  {
    "name": "simplesamlphp/simplesamlphp-assets-base",
    "version": "v2.2.16"
  },
  {
    "name": "symfony/cache",
    "version": "v6.4.20"
  },
  {
    "name": "symfony/cache-contracts",
    "version": "v3.5.1"
  },
  {
    "name": "symfony/config",
    "version": "v6.4.14"
  },
  {
    "name": "symfony/console",
    "version": "v6.4.20"
  },
  {
    "name": "symfony/dependency-injection",
    "version": "v6.4.20"
  },
  {
    "name": "symfony/deprecation-contracts",
    "version": "v3.5.1"
  },
  {
    "name": "symfony/error-handler",
    "version": "v6.4.20"
  },
  {
    "name": "symfony/event-dispatcher",
    "version": "v6.4.13"
  },
  {
    "name": "symfony/event-dispatcher-contracts",
    "version": "v3.5.1"
  },
  {
    "name": "symfony/filesystem",
    "version": "v6.4.13"
  },
  {
    "name": "symfony/finder",
    "version": "v6.4.17"
  },
  {
    "name": "symfony/framework-bundle",
    "version": "v6.4.20"
  },
  {
    "name": "symfony/http-foundation",
    "version": "v6.4.18"
  },
  {
    "name": "symfony/http-kernel",
    "version": "v6.4.20"
  },
  {
    "name": "symfony/intl",
    "version": "v6.4.15"
  },
  {
    "name": "symfony/polyfill-ctype",
    "version": "v1.31.0"
  },
  {
    "name": "symfony/polyfill-intl-grapheme",
    "version": "v1.31.0"
  },
  {
    "name": "symfony/polyfill-intl-icu",
    "version": "v1.31.0"
  },
  {
    "name": "symfony/polyfill-intl-normalizer",
    "version": "v1.31.0"
  },
  {
    "name": "symfony/polyfill-mbstring",
    "version": "v1.31.0"
  },
  {
    "name": "symfony/polyfill-php80",
    "version": "v1.31.0"
  },
  {
    "name": "symfony/polyfill-php83",
    "version": "v1.31.0"
  },
  {
    "name": "symfony/routing",
    "version": "v6.4.18"
  },
  {
    "name": "symfony/service-contracts",
    "version": "v3.5.1"
  },
  {
    "name": "symfony/string",
    "version": "v6.4.15"
  },
  {
    "name": "symfony/translation-contracts",
    "version": "v3.5.1"
  },
  {
    "name": "symfony/twig-bridge",
    "version": "v6.4.20"
  },
  {
    "name": "symfony/var-dumper",
    "version": "v6.4.18"
  },
  {
    "name": "symfony/var-exporter",
    "version": "v6.4.20"
  },
  {
    "name": "symfony/yaml",
    "version": "v6.4.20"
  },
  {
    "name": "twig/intl-extra",
    "version": "v3.20.0"
  },
  {
    "name": "twig/twig",
    "version": "v3.20.0"
  },
  {
    "name": "webmozart/assert",
    "version": "1.11.0"
  },
  {
    "name": "yidas/yii2-composer-bower-skip",
    "version": "2.0.13"
  },
  {
    "name": "yiisoft/yii2",
    "version": "2.0.52"
  },
  {
    "name": "yiisoft/yii2-composer",
    "version": "2.0.11"
  },
  {
    "name": "yiisoft/yii2-gii",
    "version": "2.2.7"
  }
]<|MERGE_RESOLUTION|>--- conflicted
+++ resolved
@@ -5,11 +5,7 @@
   },
   {
     "name": "aws/aws-sdk-php",
-<<<<<<< HEAD
-    "version": "3.342.22"
-=======
     "version": "3.342.23"
->>>>>>> dcf52379
   },
   {
     "name": "cebe/markdown",
@@ -121,11 +117,7 @@
   },
   {
     "name": "roave/security-advisories",
-<<<<<<< HEAD
-    "version": "dev-master 975c081"
-=======
     "version": "dev-master 3d61806"
->>>>>>> dcf52379
   },
   {
     "name": "robrichards/xmlseclibs",
