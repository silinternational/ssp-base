--- conflicted
+++ resolved
@@ -7,11 +7,7 @@
         },
         {
             "name": "aws/aws-sdk-php",
-<<<<<<< HEAD
             "version": "3.100.7",
-=======
-            "version": "3.98.0",
->>>>>>> 0f783796
             "description": "AWS SDK for PHP - Use Amazon Web Services in your PHP project"
         },
         {
@@ -96,11 +92,7 @@
         },
         {
             "name": "kylekatarnls/update-helper",
-<<<<<<< HEAD
             "version": "1.1.1",
-=======
-            "version": "1.1.0",
->>>>>>> 0f783796
             "description": "Update helper"
         },
         {
@@ -120,11 +112,7 @@
         },
         {
             "name": "nesbot/carbon",
-<<<<<<< HEAD
             "version": "1.38.4",
-=======
-            "version": "1.38.2",
->>>>>>> 0f783796
             "description": "A simple API extension for DateTime."
         },
         {
@@ -429,11 +417,7 @@
         },
         {
             "name": "twig/twig",
-<<<<<<< HEAD
             "version": "v2.11.3",
-=======
-            "version": "v2.11.0",
->>>>>>> 0f783796
             "description": "Twig, the flexible, fast, and secure template language for PHP"
         },
         {
