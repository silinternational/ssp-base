services:
<<<<<<< HEAD
=======
  ssp:
    build: .
    volumes:
      # Utilize custom certs
      - ./development/ssp/cert:/data/vendor/simplesamlphp/simplesamlphp/cert

      # Utilize custom configs
      - ./development/ssp/config/authsources.php:/data/vendor/simplesamlphp/simplesamlphp/config/authsources.php
      
      # Configure the debugger
      - ./development/ssp/run-debug.sh:/data/run-debug.sh

      # Local modules
      - ./modules/mfa:/data/vendor/simplesamlphp/simplesamlphp/modules/mfa
      - ./modules/expirychecker:/data/vendor/simplesamlphp/simplesamlphp/modules/expirychecker
      - ./modules/profilereview:/data/vendor/simplesamlphp/simplesamlphp/modules/profilereview
      - ./modules/silauth:/data/vendor/simplesamlphp/simplesamlphp/modules/silauth
      - ./modules/sildisco:/data/vendor/simplesamlphp/simplesamlphp/modules/sildisco

    command: ["/data/run-debug.sh"]
    ports:
      - "80:80"
    env_file:
      - ./local.env

>>>>>>> 9438f242
  db:
    image: mariadb:10
    ports:
      - "3306"
    environment:
      MYSQL_ROOT_PASSWORD: r00tp@ss!
      MYSQL_DATABASE: silauth
      MYSQL_USER: silauth
      MYSQL_PASSWORD: silauth

  dbadmin:
    image: phpmyadmin/phpmyadmin
    ports:
      - "8080:80"
    environment:
      PMA_HOST: db
      PMA_USER: silauth
      PMA_PASSWORD: silauth

  test:
    build: .
    depends_on:
      - ssp-hub.local
      - ssp-idp1.local
      - ssp-idp2.local
      - ssp-idp3.local
      - ssp-sp1.local
      - ssp-sp2.local
      - ssp-sp3.local
      - pwmanager.local
      - test-browser
    environment:
      - MYSQL_HOST=db
      - MYSQL_DATABASE=silauth
      - MYSQL_USER=silauth
      - MYSQL_PASSWORD=silauth
      - COMPOSER_CACHE_DIR=/composer
      - PROFILE_URL_FOR_TESTS=http://pwmanager.local/module.php/core/authenticate.php?as=ssp-hub
      - ADMIN_EMAIL=john_doe@there.com
      - ADMIN_PASS=b
      - SECRET_SALT=abc123
      - IDP_NAME=x
    volumes:
      - ./composer.json:/data/composer.json
      - ./composer.lock:/data/composer.lock
      - ${COMPOSER_CACHE_DIR}:/composer
      - ./dockerbuild/run-integration-tests.sh:/data/run-integration-tests.sh
      - ./dockerbuild/run-metadata-tests.sh:/data/run-metadata-tests.sh
      - ./dockerbuild/run-tests.sh:/data/run-tests.sh
      - ./dockerbuild/apply-dictionaries-overrides.php:/data/apply-dictionaries-overrides.php
      - ./features:/data/features
      - ./behat.yml:/data/behat.yml
      - ./tests:/data/tests
      - ./modules/mfa:/data/vendor/simplesamlphp/simplesamlphp/modules/mfa
      - ./modules/expirychecker:/data/vendor/simplesamlphp/simplesamlphp/modules/expirychecker
      - ./modules/profilereview:/data/vendor/simplesamlphp/simplesamlphp/modules/profilereview
      - ./modules/silauth:/data/vendor/simplesamlphp/simplesamlphp/modules/silauth
      - ./modules/sildisco:/data/vendor/simplesamlphp/simplesamlphp/modules/sildisco
    command: ["/data/run-tests.sh"]

  test-browser:
    image: justinribeiro/chrome-headless:stable
    ports:
      - "9222:9222"
    cap_add:
      - SYS_ADMIN

  composer:
    build: .
    volumes:
      - ./composer.json:/data/composer.json
      - ./composer.lock:/data/composer.lock
      - ./installed-packages.json:/data/installed-packages.json
      - ./development/update-composer-deps.sh:/data/update-composer-deps.sh
      - ./vendor:/data/vendor
      - ${COMPOSER_CACHE_DIR}:/composer
    env_file:
      - ./local.env
    environment:
      - COMPOSER_CACHE_DIR=/composer

  ssp-hub.local:
    build: .
    depends_on:
      - ssp-idp1.local
      - ssp-idp2.local
      - ssp-idp3.local
      - ssp-sp1.local
      - ssp-sp2.local
      - ssp-sp3.local
    volumes:
      # Utilize custom certs
      - ./development/hub/cert:/data/vendor/simplesamlphp/simplesamlphp/cert

      # Utilize custom configs
      - ./development/hub/config/authsources.php:/data/vendor/simplesamlphp/simplesamlphp/config/authsources.php

      # Utilize custom metadata
      - ./development/hub/metadata/idp-remote.php:/data/vendor/simplesamlphp/simplesamlphp/metadata/idp-remote.php
      - ./development/hub/metadata/saml20-idp-hosted.php:/data/vendor/simplesamlphp/simplesamlphp/metadata/saml20-idp-hosted.php
      - ./development/hub/metadata/saml20-sp-hosted.php:/data/vendor/simplesamlphp/simplesamlphp/metadata/saml20-sp-hosted.php
      - ./development/hub/metadata/sp-remote.php:/data/vendor/simplesamlphp/simplesamlphp/metadata/sp-remote.php

      # Configure the debugger
      - ./development/hub/run-debug.sh:/data/run-debug.sh

      # Enable checking our test metadata
      - ./dockerbuild/run-metadata-tests.sh:/data/run-metadata-tests.sh

      # Local modules
      - ./modules/mfa:/data/vendor/simplesamlphp/simplesamlphp/modules/mfa
      - ./modules/expirychecker:/data/vendor/simplesamlphp/simplesamlphp/modules/expirychecker
      - ./modules/profilereview:/data/vendor/simplesamlphp/simplesamlphp/modules/profilereview
      - ./modules/silauth:/data/vendor/simplesamlphp/simplesamlphp/modules/silauth
      - ./modules/sildisco:/data/vendor/simplesamlphp/simplesamlphp/modules/sildisco
    command: /data/run-debug.sh
    ports:
      - "80:80"
    environment:
      ADMIN_EMAIL: "john_doe@there.com"
      ADMIN_PASS: "abc123"
      SECRET_SALT: "h57fjemb&dn^nsJFGNjweJ"
      IDP_NAME: "Hub"
      SECURE_COOKIE: "false"
      ADMIN_PROTECT_INDEX_PAGE: "false"
      SHOW_SAML_ERRORS: "true"
      THEME_USE: "material:material"
      THEME_COLOR_SCHEME: "orange-light_blue"
      HUB_MODE: "true"

  ssp-idp1.local:  # using a database session store type ("sql")
    build: .
    depends_on:
      - db
    volumes:
      # Utilize custom certs
      - ./development/idp-local/cert:/data/vendor/simplesamlphp/simplesamlphp/cert 

      # Utilize custom configs
      - ./development/idp-local/config/authsources.php:/data/vendor/simplesamlphp/simplesamlphp/config/authsources.php
      - ./development/idp-local/config/config.php:/data/vendor/simplesamlphp/simplesamlphp/config/config.php

      # Utilize custom metadata
      - ./development/idp-local/metadata/saml20-idp-hosted.php:/data/vendor/simplesamlphp/simplesamlphp/metadata/saml20-idp-hosted.php
      - ./development/idp-local/metadata/saml20-sp-remote.php:/data/vendor/simplesamlphp/simplesamlphp/metadata/saml20-sp-remote.php

      # Customized SSP code -- TODO: make a better solution that doesn't require hacking SSP code
      - ./development/UserPass.php:/data/vendor/simplesamlphp/simplesamlphp/modules/exampleauth/lib/Auth/Source/UserPass.php

      # Enable checking our test metadata
      - ./dockerbuild/run-metadata-tests.sh:/data/run-metadata-tests.sh

      # Include the features folder (for the FakeIdBrokerClient class)
      - ./features:/data/features

      # Local modules
      - ./modules/mfa:/data/vendor/simplesamlphp/simplesamlphp/modules/mfa
      - ./modules/expirychecker:/data/vendor/simplesamlphp/simplesamlphp/modules/expirychecker
      - ./modules/profilereview:/data/vendor/simplesamlphp/simplesamlphp/modules/profilereview
      - ./modules/silauth:/data/vendor/simplesamlphp/simplesamlphp/modules/silauth
      - ./modules/sildisco:/data/vendor/simplesamlphp/simplesamlphp/modules/sildisco
    command: >
      bash -c "whenavail db 3306 60 /data/vendor/simplesamlphp/simplesamlphp/modules/silauth/lib/Auth/Source/yii migrate --interactive=0 &&
      /data/run.sh"
    ports:
      - "8085:80"
    environment:
      ADMIN_EMAIL: "john_doe@there.com"
      ADMIN_PASS: "a"
      SECRET_SALT: "h57fjemb&dn^nsJFGNjweJ"
      IDP_NAME: "IDP 1"
      IDP_DOMAIN_NAME: "mfaidp"
      ID_BROKER_ACCESS_TOKEN: "dummy"
      ID_BROKER_ASSERT_VALID_IP: "false"
      ID_BROKER_BASE_URI: "dummy"
      ID_BROKER_TRUSTED_IP_RANGES: "192.168.0.1/8"
      MFA_SETUP_URL: "http://pwmanager.local:8084/module.php/core/authenticate.php?as=ssp-hub-custom-port"
      REMEMBER_ME_SECRET: "12345"
      PROFILE_URL: "http://pwmanager.local:8084/module.php/core/authenticate.php?as=ssp-hub-custom-port"
      PROFILE_URL_FOR_TESTS: "http://pwmanager.local/module.php/core/authenticate.php?as=ssp-hub"
      SECURE_COOKIE: "false"
      SHOW_SAML_ERRORS: "true"
      THEME_USE: "default"
      SESSION_STORE_TYPE: "sql"
      MYSQL_HOST: "db"
      MYSQL_DATABASE: "silauth"
      MYSQL_USER: "silauth"
      MYSQL_PASSWORD: "silauth"
      BASE_URL_PATH: "http://ssp-idp1.local/"

  ssp-idp2.local:
    build: .
    volumes:
      # Utilize custom certs
      - ./development/idp2-local/cert:/data/vendor/simplesamlphp/simplesamlphp/cert  

      # Utilize custom configs
      - ./development/idp2-local/config/authsources.php:/data/vendor/simplesamlphp/simplesamlphp/config/authsources.php
      - ./development/idp2-local/config/config.php:/data/vendor/simplesamlphp/simplesamlphp/config/config.php

      # Utilize custom metadata
      - ./development/idp2-local/metadata/saml20-idp-hosted.php:/data/vendor/simplesamlphp/simplesamlphp/metadata/saml20-idp-hosted.php
      - ./development/idp2-local/metadata/saml20-sp-remote.php:/data/vendor/simplesamlphp/simplesamlphp/metadata/saml20-sp-remote.php

      # Customized SSP code -- TODO: make a better solution that doesn't require hacking SSP code
      - ./development/UserPass.php:/data/vendor/simplesamlphp/simplesamlphp/modules/exampleauth/lib/Auth/Source/UserPass.php

      # Local modules
      - ./modules/mfa:/data/vendor/simplesamlphp/simplesamlphp/modules/mfa
      - ./modules/expirychecker:/data/vendor/simplesamlphp/simplesamlphp/modules/expirychecker
      - ./modules/profilereview:/data/vendor/simplesamlphp/simplesamlphp/modules/profilereview
      - ./modules/silauth:/data/vendor/simplesamlphp/simplesamlphp/modules/silauth
      - ./modules/sildisco:/data/vendor/simplesamlphp/simplesamlphp/modules/sildisco
    ports:
      - "8086:80"
    environment:
      ADMIN_EMAIL: "john_doe@there.com"
      ADMIN_PASS: "b"
      SECRET_SALT: "h57fjemb&dn^nsJFGNjweJ"
      IDP_NAME: "IDP 2"
      SECURE_COOKIE: "false"
      SHOW_SAML_ERRORS: "true"
      THEME_USE: "material:material"

  ssp-idp3.local:
    build: .
    volumes:
      # Utilize custom certs
      - ./development/idp3-local/cert:/data/vendor/simplesamlphp/simplesamlphp/cert

      # Utilize custom configs
      - ./development/idp3-local/config/authsources.php:/data/vendor/simplesamlphp/simplesamlphp/config/authsources.php
      - ./development/idp3-local/config/config.php:/data/vendor/simplesamlphp/simplesamlphp/config/config.php

      # Utilize custom metadata
      - ./development/idp3-local/metadata/saml20-idp-hosted.php:/data/vendor/simplesamlphp/simplesamlphp/metadata/saml20-idp-hosted.php
      - ./development/idp3-local/metadata/saml20-sp-remote.php:/data/vendor/simplesamlphp/simplesamlphp/metadata/saml20-sp-remote.php

      # Local modules
      - ./modules/mfa:/data/vendor/simplesamlphp/simplesamlphp/modules/mfa
      - ./modules/expirychecker:/data/vendor/simplesamlphp/simplesamlphp/modules/expirychecker
      - ./modules/profilereview:/data/vendor/simplesamlphp/simplesamlphp/modules/profilereview
      - ./modules/silauth:/data/vendor/simplesamlphp/simplesamlphp/modules/silauth
      - ./modules/sildisco:/data/vendor/simplesamlphp/simplesamlphp/modules/sildisco
    ports:
      - "8087:80"
    env_file:
      - local.env
    environment:
      ADMIN_EMAIL: "john_doe@there.com"
      ADMIN_PASS: "c"
      SECRET_SALT: "h57fjem34fh*nsJFGNjweJ"
      SECURE_COOKIE: "false"
      SHOW_SAML_ERRORS: "true"
      IDP_NAME: "IdP3"

  ssp-sp1.local:
    build: .
    volumes:
      # Utilize custom certs
      - ./development/sp-local/cert:/data/vendor/simplesamlphp/simplesamlphp/cert

      # Utilize custom configs
      - ./development/sp-local/config/config.php:/data/vendor/simplesamlphp/simplesamlphp/config/config.php
      - ./development/sp-local/config/authsources.php:/data/vendor/simplesamlphp/simplesamlphp/config/authsources.php

      # Utilize custom metadata
      - ./development/sp-local/metadata/saml20-idp-remote.php:/data/vendor/simplesamlphp/simplesamlphp/metadata/saml20-idp-remote.php

      # Enable checking our test metadata
      - ./dockerbuild/run-metadata-tests.sh:/data/run-metadata-tests.sh

      # Local modules
      - ./modules/mfa:/data/vendor/simplesamlphp/simplesamlphp/modules/mfa
      - ./modules/expirychecker:/data/vendor/simplesamlphp/simplesamlphp/modules/expirychecker
      - ./modules/profilereview:/data/vendor/simplesamlphp/simplesamlphp/modules/profilereview
      - ./modules/silauth:/data/vendor/simplesamlphp/simplesamlphp/modules/silauth
      - ./modules/sildisco:/data/vendor/simplesamlphp/simplesamlphp/modules/sildisco
    ports:
      - "8081:80"
    environment:
      ADMIN_EMAIL: "john_doe@there.com"
      ADMIN_PASS: "sp1"
      SECRET_SALT: "h57fjemb&dn^nsJFGNjweJz1"
      SECURE_COOKIE: "false"
      SHOW_SAML_ERRORS: "true"
      SAML20_IDP_ENABLE: "false"
      ADMIN_PROTECT_INDEX_PAGE: "false"

  ssp-sp2.local:
    build: .
    volumes:
      # Utilize custom certs
      - ./development/sp2-local/cert:/data/vendor/simplesamlphp/simplesamlphp/cert

      # Utilize custom configs
      - ./development/sp2-local/config/config.php:/data/vendor/simplesamlphp/simplesamlphp/config/config.php
      - ./development/sp2-local/config/authsources.php:/data/vendor/simplesamlphp/simplesamlphp/config/authsources.php

      # Utilize custom metadata
      - ./development/sp2-local/metadata/saml20-idp-remote.php:/data/vendor/simplesamlphp/simplesamlphp/metadata/saml20-idp-remote.php

      # Local modules
      - ./modules/mfa:/data/vendor/simplesamlphp/simplesamlphp/modules/mfa
      - ./modules/expirychecker:/data/vendor/simplesamlphp/simplesamlphp/modules/expirychecker
      - ./modules/profilereview:/data/vendor/simplesamlphp/simplesamlphp/modules/profilereview
      - ./modules/silauth:/data/vendor/simplesamlphp/simplesamlphp/modules/silauth
      - ./modules/sildisco:/data/vendor/simplesamlphp/simplesamlphp/modules/sildisco
    ports:
      - "8082:80"
    environment:
      ADMIN_EMAIL: "john_doe@there.com"
      ADMIN_PASS: "sp2"
      SECRET_SALT: "h57fjemb&dn^nsJFGNjweJz2"
      SECURE_COOKIE: "false"
      SHOW_SAML_ERRORS: "true"
      SAML20_IDP_ENABLE: "false"
      ADMIN_PROTECT_INDEX_PAGE: "false"

  ssp-sp3.local:
    build: .
    volumes:
      # Utilize custom certs
      - ./development/sp3-local/cert:/data/vendor/simplesamlphp/simplesamlphp/cert

      # Utilize custom configs
      - ./development/sp3-local/config/config.php:/data/vendor/simplesamlphp/simplesamlphp/config/config.php
      - ./development/sp3-local/config/authsources.php:/data/vendor/simplesamlphp/simplesamlphp/config/authsources.php

      # Utilize custom metadata
      - ./development/sp3-local/metadata/saml20-idp-remote.php:/data/vendor/simplesamlphp/simplesamlphp/metadata/saml20-idp-remote.php
    ports:
      - "8083:80"
    env_file:
      - local.env
    environment:
      - ADMIN_EMAIL=john_doe@there.com
      - ADMIN_PASS=sp3
      - SECRET_SALT=h57fjemb&dn^nsJFGNjweJz3
      - SECURE_COOKIE=false
      - SHOW_SAML_ERRORS=true
      - SAML20_IDP_ENABLE=false
      - ADMIN_PROTECT_INDEX_PAGE=false

  pwmanager.local:
    image: silintl/ssp-base:develop
    volumes:
      # Utilize custom certs
      - ./development/sp-local/cert:/data/vendor/simplesamlphp/simplesamlphp/cert

      # Utilize custom configs
      - ./development/sp-local/config/authsources-pwmanager.php:/data/vendor/simplesamlphp/simplesamlphp/config/authsources.php

      # Utilize custom metadata
      - ./development/sp-local/metadata/saml20-idp-remote.php:/data/vendor/simplesamlphp/simplesamlphp/metadata/saml20-idp-remote.php
    ports:
      - "8084:80"
    environment:
      - ADMIN_EMAIL=john_doe@there.com
      - ADMIN_PASS=sp1
      - IDP_NAME=THIS VARIABLE IS REQUIRED BUT PROBABLY NOT USED
      - SECRET_SALT=NOT-a-secret-k49fjfkw73hjf9t87wjiw
      - SECURE_COOKIE=false
      - SHOW_SAML_ERRORS=true
      - SAML20_IDP_ENABLE=false
      - ADMIN_PROTECT_INDEX_PAGE=false
      - THEME_USE=default

  # the broker and brokerDb containers are used by the silauth module
  broker:
    image: silintl/idp-id-broker:develop
    ports:
      - "80"
    depends_on:
      - brokerDb
    env_file:
      - ./local.broker.env
    environment:
      IDP_NAME: "idp"
      MYSQL_HOST: "brokerDb"
      MYSQL_DATABASE: "broker"
      MYSQL_USER: "user"
      MYSQL_PASSWORD: "pass"
      EMAIL_SERVICE_accessToken: "dummy"
      EMAIL_SERVICE_assertValidIp: "false"
      EMAIL_SERVICE_baseUrl: "dummy"
      EMAILER_CLASS: Sil\SilIdBroker\Behat\Context\fakes\FakeEmailer
      HELP_CENTER_URL: "https://example.org/help"
      PASSWORD_FORGOT_URL: "https://example.org/forgot"
      PASSWORD_PROFILE_URL: "https://example.org/profile"
      SUPPORT_EMAIL: "support@example.org"
      EMAIL_SIGNATURE: "one red pill, please"
      API_ACCESS_KEYS: "test-cli-abc123"
      APP_ENV: "dev"
    command: ["bash", "-c", "whenavail brokerDb 3306 60 ./yii migrate --interactive=0 && ./run.sh"]

  brokerDb:
    image: mariadb:10
    ports:
      - "3306"
    environment:
      MYSQL_ROOT_PASSWORD: "r00tp@ss!"
      MYSQL_DATABASE: "broker"
      MYSQL_USER: "user"
      MYSQL_PASSWORD: "pass"

  dynamo:
    image: cnadiminti/dynamodb-local
    command: "-sharedDb -inMemory"
    hostname: dynamo
    ports:
      - "8000:8000"
    environment:
      reschedule: on-node-failure

  init-dynamo:
    image: garland/aws-cli-docker
    command: "/init-dynamodb.sh"
    volumes:
      - ./development/init-dynamodb.sh:/init-dynamodb.sh
    depends_on:
      - dynamo
    environment:
      - AWS_ACCESS_KEY_ID=0
      - AWS_SECRET_ACCESS_KEY=0
      - AWS_DEFAULT_REGION=us-east-1
      - AWS_DYNAMODB_ENDPOINT=http://dynamo:8000

  node:
    image: node:lts-alpine
    volumes:
      - ./package.json:/data/package.json
      - ./package-lock.json:/data/package-lock.json
      - ./node_modules:/data/node_modules
    working_dir: /data

networks:
  default:
    driver: bridge
    ipam:
      driver: default
      config:
        - subnet: 10.20.38.0/24
          gateway: 10.20.38.1<|MERGE_RESOLUTION|>--- conflicted
+++ resolved
@@ -1,32 +1,4 @@
 services:
-<<<<<<< HEAD
-=======
-  ssp:
-    build: .
-    volumes:
-      # Utilize custom certs
-      - ./development/ssp/cert:/data/vendor/simplesamlphp/simplesamlphp/cert
-
-      # Utilize custom configs
-      - ./development/ssp/config/authsources.php:/data/vendor/simplesamlphp/simplesamlphp/config/authsources.php
-      
-      # Configure the debugger
-      - ./development/ssp/run-debug.sh:/data/run-debug.sh
-
-      # Local modules
-      - ./modules/mfa:/data/vendor/simplesamlphp/simplesamlphp/modules/mfa
-      - ./modules/expirychecker:/data/vendor/simplesamlphp/simplesamlphp/modules/expirychecker
-      - ./modules/profilereview:/data/vendor/simplesamlphp/simplesamlphp/modules/profilereview
-      - ./modules/silauth:/data/vendor/simplesamlphp/simplesamlphp/modules/silauth
-      - ./modules/sildisco:/data/vendor/simplesamlphp/simplesamlphp/modules/sildisco
-
-    command: ["/data/run-debug.sh"]
-    ports:
-      - "80:80"
-    env_file:
-      - ./local.env
-
->>>>>>> 9438f242
   db:
     image: mariadb:10
     ports:
